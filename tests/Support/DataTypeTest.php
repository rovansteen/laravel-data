<?php

use Illuminate\Contracts\Database\Eloquent\Castable;
use Illuminate\Contracts\Support\Arrayable;
use Illuminate\Contracts\Support\Jsonable;
use Illuminate\Contracts\Support\Responsable;
use Illuminate\Database\Eloquent\Model;
use Spatie\LaravelData\Attributes\DataCollectionOf;
use Spatie\LaravelData\Contracts\AppendableData;
use Spatie\LaravelData\Contracts\BaseData;
use Spatie\LaravelData\Contracts\DataObject;
use Spatie\LaravelData\Contracts\IncludeableData;
use Spatie\LaravelData\Contracts\PrepareableData;
use Spatie\LaravelData\Contracts\ResponsableData;
use Spatie\LaravelData\Contracts\TransformableData;
use Spatie\LaravelData\Contracts\ValidateableData;
use Spatie\LaravelData\Contracts\WrappableData;
use Spatie\LaravelData\CursorPaginatedDataCollection;
use Spatie\LaravelData\Data;
use Spatie\LaravelData\DataCollection;
use Spatie\LaravelData\Enums\DataCollectableType;
use Spatie\LaravelData\Exceptions\CannotFindDataClass;
use Spatie\LaravelData\Exceptions\InvalidDataType;
use Spatie\LaravelData\Lazy;
use Spatie\LaravelData\Optional;
use Spatie\LaravelData\PaginatedDataCollection;
use Spatie\LaravelData\Support\DataType;
use Spatie\LaravelData\Tests\Fakes\CollectionAnnotationsData;
use Spatie\LaravelData\Tests\Fakes\ComplicatedData;
use Spatie\LaravelData\Tests\Fakes\DummyBackedEnum;
use Spatie\LaravelData\Tests\Fakes\SimpleData;
use Spatie\LaravelData\Tests\Fakes\SimpleDataWithMappedProperty;

function resolveDataType(object $class, string $property = 'property'): DataType
{
    return DataType::create(new ReflectionProperty($class, $property));
}

it('can deduce a type without definition', function () {
    $type = resolveDataType(new class () {
        public $property;
    });

    expect($type)
        ->isNullable->toBeTrue()
        ->isMixed->toBeTrue()
        ->isLazy->toBeFalse()
        ->isOptional->toBeFalse()
        ->isDataObject->toBeFalse()
        ->isDataCollectable->toBeFalse()
        ->dataClass->toBeNull()
        ->acceptedTypes->toBeEmpty();
});

it('can deduce a type with definition', function () {
    $type = resolveDataType(new class () {
        public string $property;
    });

    expect($type)
        ->isNullable->toBeFalse()
        ->isMixed->toBeFalse()
        ->isLazy->toBeFalse()
        ->isOptional->toBeFalse()
        ->isDataObject->toBeFalse()
        ->isDataCollectable->toBeFalse()
        ->dataClass->toBeNull()
        ->acceptedTypes->toHaveKeys(['string']);
});

it('can deduce a nullable type with definition', function () {
    $type = resolveDataType(new class () {
        public ?string $property;
    });

    expect($type)
        ->isNullable->toBeTrue()
        ->isMixed->toBeFalse()
        ->isLazy->toBeFalse()
        ->isOptional->toBeFalse()
        ->isDataObject->toBeFalse()
        ->isDataCollectable->toBeFalse()
        ->dataClass->toBeNull()
        ->acceptedTypes->toHaveKeys(['string']);
});

it('can deduce a union type definition', function () {
    $type = resolveDataType(new class () {
        public string|int $property;
    });

    expect($type)
        ->isNullable->toBeFalse()
        ->isMixed->toBeFalse()
        ->isLazy->toBeFalse()
        ->isOptional->toBeFalse()
        ->isDataObject->toBeFalse()
        ->isDataCollectable->toBeFalse()
        ->dataCollectableType->toBeNull()
        ->dataClass->toBeNull()
        ->acceptedTypes->toHaveKeys(['string', 'int']);
});

it('can deduce a nullable union type definition', function () {
    $type = resolveDataType(new class () {
        public string|int|null $property;
    });

    expect($type)
        ->isNullable->toBeTrue()
        ->isMixed->toBeFalse()
        ->isLazy->toBeFalse()
        ->isOptional->toBeFalse()
        ->isDataObject->toBeFalse()
        ->isDataCollectable->toBeFalse()
        ->dataCollectableType->toBeNull()
        ->dataClass->toBeNull()
        ->acceptedTypes->toHaveKeys(['string', 'int']);
});

it('can deduce an intersection type definition', function () {
    $type = resolveDataType(new class () {
        public DateTime & DateTimeImmutable $property;
    });

    expect($type)
        ->isNullable->toBeFalse()
        ->isMixed->toBeFalse()
        ->isLazy->toBeFalse()
        ->isOptional->toBeFalse()
        ->isDataObject->toBeFalse()
        ->isDataCollectable->toBeFalse()
        ->dataCollectableType->toBeNull()
        ->dataClass->toBeNull()
        ->acceptedTypes->toHaveKeys([
            DateTime::class,
            DateTimeImmutable::class,
        ]);
});

it('can deduce a mixed type', function () {
    $type = resolveDataType(new class () {
        public mixed $property;
    });

    expect($type)
        ->isNullable->toBeTrue()
        ->isMixed->toBeTrue()
        ->isLazy->toBeFalse()
        ->isOptional->toBeFalse()
        ->isDataObject->toBeFalse()
        ->isDataCollectable->toBeFalse()
        ->dataCollectableType->toBeNull()
        ->dataClass->toBeNull()
        ->acceptedTypes->toHaveKeys([]);
});

it('can deduce a lazy type', function () {
    $type = resolveDataType(new class () {
        public string|Lazy $property;
    });

    expect($type)
        ->isNullable->toBeFalse()
        ->isMixed->toBeFalse()
        ->isLazy->toBeTrue()
        ->isOptional->toBeFalse()
        ->isDataObject->toBeFalse()
        ->isDataCollectable->toBeFalse()
        ->dataCollectableType->toBeNull()
        ->dataClass->toBeNull()
        ->acceptedTypes->toHaveKeys(['string']);
});

it('can deduce an optional type', function () {
    $type = resolveDataType(new class () {
        public string|Optional $property;
    });

    expect($type)
        ->isNullable->toBeFalse()
        ->isMixed->toBeFalse()
        ->isLazy->toBeFalse()
        ->isOptional->toBeTrue()
        ->isDataObject->toBeFalse()
        ->isDataCollectable->toBeFalse()
        ->dataCollectableType->toBeNull()
        ->dataClass->toBeNull()
        ->acceptedTypes->toHaveKeys(['string']);
});

test('a type cannot be optional alone', function () {
    resolveDataType(new class () {
        public Optional $property;
    });
})->throws(InvalidDataType::class);

it('can deduce a data type', function () {
    $type = resolveDataType(new class () {
        public SimpleData $property;
    });

    expect($type)
        ->isNullable->toBeFalse()
        ->isMixed->toBeFalse()
        ->isLazy->toBeFalse()
        ->isOptional->toBeFalse()
        ->isDataObject->toBeTrue()
        ->isDataCollectable->toBeFalse()
        ->dataCollectableType->toBeNull()
        ->dataClass->toEqual(SimpleData::class)
        ->acceptedTypes->toHaveKeys([SimpleData::class]);
});

it('can deduce a data union type', function () {
    $type = resolveDataType(new class () {
        public SimpleData|Lazy $property;
    });

    expect($type)
        ->isNullable->toBeFalse()
        ->isMixed->toBeFalse()
        ->isLazy->toBeTrue()
        ->isOptional->toBeFalse()
        ->isDataObject->toBeTrue()
        ->isDataCollectable->toBeFalse()
        ->dataCollectableType->toBeNull()
        ->dataClass->toEqual(SimpleData::class)
        ->acceptedTypes->toHaveKeys([SimpleData::class]);
});

it('can deduce a data collection type', function () {
    $type = resolveDataType(new class () {
        #[DataCollectionOf(SimpleData::class)]
        public DataCollection $property;
    });

    expect($type)
        ->isNullable->toBeFalse()
        ->isMixed->toBeFalse()
        ->isLazy->toBeFalse()
        ->isOptional->toBeFalse()
        ->isDataObject->toBeFalse()
        ->isDataCollectable->toBeTrue()
        ->dataCollectableType->toEqual(DataCollectableType::Default)
        ->dataClass->toEqual(SimpleData::class)
        ->acceptedTypes->toHaveKeys([DataCollection::class]);
});

it('can deduce a data collection union type', function () {
    $type = resolveDataType(new class () {
        #[DataCollectionOf(SimpleData::class)]
        public DataCollection|Lazy $property;
    });

    expect($type)
        ->isNullable->toBeFalse()
        ->isMixed->toBeFalse()
        ->isLazy->toBeTrue()
        ->isOptional->toBeFalse()
        ->isDataObject->toBeFalse()
        ->isDataCollectable->toBeTrue()
        ->dataCollectableType->toEqual(DataCollectableType::Default)
        ->dataClass->toEqual(SimpleData::class)
        ->acceptedTypes->toHaveKeys([DataCollection::class]);
});

it('can deduce a paginated data collection type', function () {
    $type = resolveDataType(new class () {
        #[DataCollectionOf(SimpleData::class)]
        public PaginatedDataCollection $property;
    });

    expect($type)
        ->isNullable->toBeFalse()
        ->isMixed->toBeFalse()
        ->isLazy->toBeFalse()
        ->isOptional->toBeFalse()
        ->isDataObject->toBeFalse()
        ->isDataCollectable->toBeTrue()
        ->dataCollectableType->toEqual(DataCollectableType::Paginated)
        ->dataClass->toEqual(SimpleData::class)
        ->acceptedTypes->toHaveKeys([PaginatedDataCollection::class]);
});

it('can deduce a paginated data collection union type', function () {
    $type = resolveDataType(new class () {
        #[DataCollectionOf(SimpleData::class)]
        public PaginatedDataCollection|Lazy $property;
    });

    expect($type)
        ->isNullable->toBeFalse()
        ->isMixed->toBeFalse()
        ->isLazy->toBeTrue()
        ->isOptional->toBeFalse()
        ->isDataObject->toBeFalse()
        ->isDataCollectable->toBeTrue()
        ->dataCollectableType->toEqual(DataCollectableType::Paginated)
        ->dataClass->toEqual(SimpleData::class)
        ->acceptedTypes->toHaveKeys([PaginatedDataCollection::class]);
});

it('can deduce a cursor paginated data collection type', function () {
    $type = resolveDataType(new class () {
        #[DataCollectionOf(SimpleData::class)]
        public CursorPaginatedDataCollection $property;
    });

    expect($type)
        ->isNullable->toBeFalse()
        ->isMixed->toBeFalse()
        ->isLazy->toBeFalse()
        ->isOptional->toBeFalse()
        ->isDataObject->toBeFalse()
        ->isDataCollectable->toBeTrue()
        ->dataCollectableType->toEqual(DataCollectableType::CursorPaginated)
        ->dataClass->toEqual(SimpleData::class)
        ->acceptedTypes->toHaveKeys([CursorPaginatedDataCollection::class]);
});

it('can deduce a cursor paginated data collection union type', function () {
    $type = resolveDataType(new class () {
        #[DataCollectionOf(SimpleData::class)]
        public CursorPaginatedDataCollection|Lazy $property;
    });

    expect($type)
        ->isNullable->toBeFalse()
        ->isMixed->toBeFalse()
        ->isLazy->toBeTrue()
        ->isOptional->toBeFalse()
        ->isDataObject->toBeFalse()
        ->isDataCollectable->toBeTrue()
        ->dataCollectableType->toEqual(DataCollectableType::CursorPaginated)
        ->dataClass->toEqual(SimpleData::class)
        ->acceptedTypes->toHaveKeys([CursorPaginatedDataCollection::class]);
});

it('cannot have multiple data types', function () {
    resolveDataType(new class () {
        public SimpleData|ComplicatedData $property;
    });
})->throws(InvalidDataType::class);

it('cannot combine a data object and another type', function () {
    resolveDataType(new class () {
        public SimpleData|int $property;
    });
})->throws(InvalidDataType::class);

it('cannot combine a data collection and another type', function () {
    resolveDataType(new class () {
        #[DataCollectionOf(SimpleData::class)]
        public DataCollection|int $property;
    });
})->throws(InvalidDataType::class);

it(
    'will resolve the base types for accepted types',
    function (object $class, array $expected) {
        expect(resolveDataType($class))
            ->acceptedTypes->toEqualCanonicalizing($expected);
    }
)->with(function () {
    yield [
        'class' => new class () {
            public $property;
        },
        'expected' => [],
    ];

    yield [
        'class' => new class () {
            public mixed $property;
        },
        'expected' => [],
    ];

    yield [
        'class' => new class () {
            public string $property;
        },
        'expected' => ['string' => []],
    ];

    yield [
        'class' => new class () {
            public string|int|bool|float|array $property;
        },
        'expected' => [
            'string' => [],
            'int' => [],
            'bool' => [],
            'float' => [],
            'array' => [],
        ],
    ];

    yield [
        'class' => new class () {
            public SimpleData $property;
        },
        'expected' => [
            SimpleData::class => [
                Data::class,
                JsonSerializable::class,
                Castable::class,
                Jsonable::class,
                Responsable::class,
                Arrayable::class,
                DataObject::class,
                AppendableData::class,
                BaseData::class,
                IncludeableData::class,
                ResponsableData::class,
                TransformableData::class,
                ValidateableData::class,
                WrappableData::class,
            ],
<<<<<<< HEAD
        ],
    ];

    yield [
        'class' => new class () {
            public DummyBackedEnum $property;
        },
        'expected' => [
            DummyBackedEnum::class => [
                UnitEnum::class,
                BackedEnum::class,
=======
        ];

        yield [
            'class' => new class () {
                public SimpleData $property;
            },
            'expected' => [
                SimpleData::class => [
                    Data::class,
                    JsonSerializable::class,
                    Castable::class,
                    Jsonable::class,
                    Responsable::class,
                    Arrayable::class,
                    DataObject::class,
                    AppendableData::class,
                    PrepareableData::class,
                    BaseData::class,
                    IncludeableData::class,
                    ResponsableData::class,
                    TransformableData::class,
                    ValidateableData::class,
                    WrappableData::class,
                ],
>>>>>>> f5e65af1
            ],
        ],
    ];
});

it(
    'can check if a data type accepts a type',
    function (object $class, string $type, bool $accepts) {
        expect(resolveDataType($class))->acceptsType($type)->toEqual($accepts);
    }
)->with(function () {
    // Base types

    yield [
        'class' => new class () {
            public $property;
        },
        'type' => 'string',
        'accepts' => true,
    ];

    yield [
        'class' => new class () {
            public mixed $property;
        },
        'type' => 'string',
        'accepts' => true,
    ];

    yield [
        'class' => new class () {
            public string $property;
        },
        'type' => 'string',
        'accepts' => true,
    ];

    yield [
        'class' => new class () {
            public bool $property;
        },
        'type' => 'bool',
        'accepts' => true,
    ];

    yield [
        'class' => new class () {
            public int $property;
        },
        'type' => 'int',
        'accepts' => true,
    ];

    yield [
        'class' => new class () {
            public float $property;
        },
        'type' => 'float',
        'accepts' => true,
    ];

    yield [
        'class' => new class () {
            public array $property;
        },
        'type' => 'array',
        'accepts' => true,
    ];

    yield [
        'class' => new class () {
            public string $property;
        },
        'type' => 'array',
        'accepts' => false,
    ];

    // Objects

    yield [
        'class' => new class () {
            public SimpleData $property;
        },
        'type' => SimpleData::class,
        'accepts' => true,
    ];

    yield [
        'class' => new class () {
            public SimpleData $property;
        },
        'type' => ComplicatedData::class,
        'accepts' => false,
    ];

    // Objects with inheritance

    yield 'simple inheritance' => [
        'class' => new class () {
            public Data $property;
        },
        'type' => SimpleData::class,
        'accepts' => true,
    ];

    yield 'reversed inheritance' => [
        'class' => new class () {
            public SimpleData $property;
        },
        'type' => Data::class,
        'accepts' => false,
    ];

    yield 'false inheritance' => [
        'class' => new class () {
            public Model $property;
        },
        'type' => SimpleData::class,
        'accepts' => false,
    ];

    // Objects with interfaces

    yield 'simple interface implementation' => [
        'class' => new class () {
            public DateTimeInterface $property;
        },
        'type' => DateTime::class,
        'accepts' => true,
    ];

    yield 'reversed interface implementation' => [
        'class' => new class () {
            public DateTime $property;
        },
        'type' => DateTimeInterface::class,
        'accepts' => false,
    ];

    yield 'false interface implementation' => [
        'class' => new class () {
            public Model $property;
        },
        'type' => DateTime::class,
        'accepts' => false,
    ];

    // Enums

    yield [
        'class' => new class () {
            public DummyBackedEnum $property;
        },
        'type' => DummyBackedEnum::class,
        'accepts' => true,
    ];
});

it(
    'can check if a data type accepts a value',
    function (object $class, mixed $value, bool $accepts) {
        expect(resolveDataType($class))->acceptsValue($value)->toEqual($accepts);
    }
)->with(function () {
    yield [
        'class' => new class () {
            public ?string $property;
        },
        'value' => null,
        'accepts' => true,
    ];

    yield [
        'class' => new class () {
            public string $property;
        },
        'value' => 'Hello',
        'accepts' => true,
    ];

    yield [
        'class' => new class () {
            public string $property;
        },
        'value' => 3.14,
        'accepts' => false,
    ];

    yield [
        'class' => new class () {
            public mixed $property;
        },
        'value' => 3.14,
        'accepts' => true,
    ];

    yield [
        'class' => new class () {
            public Data $property;
        },
        'value' => new SimpleData('Hello'),
        'accepts' => true,
    ];

    yield [
        'class' => new class () {
            public SimpleData $property;
        },
        'value' => new SimpleData('Hello'),
        'accepts' => true,
    ];

    yield [
        'class' => new class () {
            public SimpleData $property;
        },
        'value' => new SimpleDataWithMappedProperty('Hello'),
        'accepts' => false,
    ];

    yield [
        'class' => new class () {
            public DummyBackedEnum $property;
        },
        'value' => DummyBackedEnum::FOO,
        'accepts' => true,
    ];
});

it(
    'can find accepted type for a base type',
    function (object $class, string $type, ?string $expectedType) {
        expect(resolveDataType($class))
            ->findAcceptedTypeForBaseType($type)->toEqual($expectedType);
    }
)->with(function () {
    yield [
        'class' => new class () {
            public SimpleData $property;
        },
        'type' => SimpleData::class,
        'expectedType' => SimpleData::class,
    ];

    yield [
        'class' => new class () {
            public SimpleData $property;
        },
        'type' => Data::class,
        'expectedType' => SimpleData::class,
    ];

    yield [
        'class' => new class () {
            public DummyBackedEnum $property;
        },
        'type' => BackedEnum::class,
        'expectedType' => DummyBackedEnum::class,
    ];

    yield [
        'class' => new class () {
            public SimpleData $property;
        },
        'type' => DataCollection::class,
        'expectedType' => null,
    ];
});

it(
    'can get the data class for a data collection by annotation',
    function (string $property, ?string $expected) {
        $dataType = DataType::create(new ReflectionProperty(CollectionAnnotationsData::class, $property));

        expect($dataType->dataClass)->toEqual($expected);
    }
)->with(function () {
    yield [
        'property' => 'propertyA',
        'expected' => SimpleData::class,
    ];

    yield [
        'property' => 'propertyB',
        'expected' => SimpleData::class,
    ];

    yield [
        'property' => 'propertyC',
        'expected' => SimpleData::class,
    ];

    yield [
        'property' => 'propertyD',
        'expected' => SimpleData::class,
    ];

    yield [
        'property' => 'propertyE',
        'expected' => SimpleData::class,
    ];

    yield [
        'property' => 'propertyF',
        'expected' => SimpleData::class,
    ];

    yield [
        'property' => 'propertyG',
        'expected' => SimpleData::class,
    ];

    yield [
        'property' => 'propertyH',
        'expected' => SimpleData::class,
    ];

    yield [
        'property' => 'propertyI',
        'expected' => SimpleData::class,
    ];

    yield [
        'property' => 'propertyJ',
        'expected' => SimpleData::class,
    ];

    yield [
        'property' => 'propertyK',
        'expected' => SimpleData::class,
    ];

    yield [
        'property' => 'propertyL',
        'expected' => SimpleData::class,
    ];
});

it('cannot get the data class for invalid annotations')
    ->tap(
        fn (string $property) => DataType::create(
            new ReflectionProperty(CollectionAnnotationsData::class, $property)
        )
    )
    ->throws(CannotFindDataClass::class)
    ->with(function () {
        yield [
            'property' => 'propertyM',
        ];

        yield [
            'property' => 'propertyN',
        ];

        yield [
            'property' => 'propertyO',
        ];
    });<|MERGE_RESOLUTION|>--- conflicted
+++ resolved
@@ -418,7 +418,6 @@
                 ValidateableData::class,
                 WrappableData::class,
             ],
-<<<<<<< HEAD
         ],
     ];
 
@@ -430,32 +429,6 @@
             DummyBackedEnum::class => [
                 UnitEnum::class,
                 BackedEnum::class,
-=======
-        ];
-
-        yield [
-            'class' => new class () {
-                public SimpleData $property;
-            },
-            'expected' => [
-                SimpleData::class => [
-                    Data::class,
-                    JsonSerializable::class,
-                    Castable::class,
-                    Jsonable::class,
-                    Responsable::class,
-                    Arrayable::class,
-                    DataObject::class,
-                    AppendableData::class,
-                    PrepareableData::class,
-                    BaseData::class,
-                    IncludeableData::class,
-                    ResponsableData::class,
-                    TransformableData::class,
-                    ValidateableData::class,
-                    WrappableData::class,
-                ],
->>>>>>> f5e65af1
             ],
         ],
     ];
