--- conflicted
+++ resolved
@@ -5,17 +5,15 @@
 use Illuminate\Contracts\Support\Arrayable;
 use Illuminate\Database\Eloquent\Model;
 use Illuminate\Http\Request;
-<<<<<<< HEAD
 use Illuminate\Support\Facades\Route;
-=======
 use Illuminate\Validation\Rule;
->>>>>>> ab99a9fb
 use Illuminate\Validation\ValidationException;
 use Spatie\LaravelData\Data;
 use Spatie\LaravelData\Tests\Fakes\DummyDto;
 use Spatie\LaravelData\Tests\Fakes\DummyModel;
 use Spatie\LaravelData\Tests\Fakes\DummyModelWithCasts;
 use Spatie\LaravelData\Tests\TestCase;
+use Spatie\LaravelData\Undefined;
 
 class DataFromSomethingResolverTest extends TestCase
 {
@@ -304,7 +302,7 @@
     {
         $data = new class () extends Data {
             public string $payment_method;
-            public ?string $paypal_email;
+            public string|Undefined $paypal_email;
 
             public static function rules(array $payload)
             {
@@ -315,14 +313,15 @@
             }
         };
 
-        $result = $data::validate(['payment_method' => 'credit_card']);
+        $result = $data::validateAndCreate(['payment_method' => 'credit_card']);
+
         $this->assertEquals([
             'payment_method' => 'credit_card',
-            'paypal_email' => null,
         ], $result->toArray());
 
         $this->expectException(ValidationException::class);
         $this->expectExceptionMessage('The paypal email field is required');
+
         $data::validate(['payment_method' => 'paypal']);
     }
 }