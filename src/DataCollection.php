<?php

namespace Spatie\LaravelData;

use ArrayAccess;
use ArrayIterator;
use Closure;
use Countable;
use Illuminate\Contracts\Database\Eloquent\Castable as EloquentCastable;
use Illuminate\Contracts\Support\Arrayable;
use Illuminate\Contracts\Support\Jsonable;
use Illuminate\Contracts\Support\Responsable;
use Illuminate\Support\Collection;
use Illuminate\Support\Enumerable;
use IteratorAggregate;
use JsonSerializable;
use Spatie\LaravelData\Concerns\IncludeableData;
use Spatie\LaravelData\Concerns\ResponsableData;
use Spatie\LaravelData\Concerns\TransformableData;
use Spatie\LaravelData\Concerns\WrapableData;
use Spatie\LaravelData\Exceptions\CannotCastData;
use Spatie\LaravelData\Exceptions\InvalidDataCollectionOperation;
use Spatie\LaravelData\Support\EloquentCasts\DataCollectionEloquentCast;
use Spatie\LaravelData\Support\Wrapping\WrapExecutionType;
use Spatie\LaravelData\Transformers\DataCollectionTransformer;

/**
 * @template TValue
 *
 * @implements \ArrayAccess<array-key, TValue>
 * @implements  \Illuminate\Contracts\Support\Arrayable<array-key, TValue>
 * @implements  \IteratorAggregate<array-key, TValue>
 */
class DataCollection implements Responsable, Arrayable, Jsonable, JsonSerializable, IteratorAggregate, Countable, ArrayAccess, EloquentCastable
{
    use ResponsableData;
    use IncludeableData;
    use WrapableData;
    use TransformableData;

    private ?Closure $through = null;

    private ?Closure $filter = null;

    /** @var Enumerable<array-key, TValue> */
    private Enumerable $items;

    /**
     * @param class-string<TValue> $dataClass
     * @param array|Enumerable<array-key, TValue>|DataCollection $items
     */
    public function __construct(
        public readonly string $dataClass,
        Enumerable|array|DataCollection $items
    ) {
        if (is_array($items)) {
            $items = new Collection($items);
        }

        if ($items instanceof DataCollection) {
            $items = $items->toCollection();
        }

        $this->items = $items->map(
            fn ($item) => $item instanceof $this->dataClass ? $item : $this->dataClass::from($item)
        );
    }

    /**
     * @param Closure(TValue, array-key): TValue $through
     *
     * @return static
     */
    public function through(Closure $through): static
    {
        $this->through = $through;

        return $this;
    }

    /**
     * @param Closure(TValue, array-key): bool $filter
     *
     * @return static
     */
    public function filter(Closure $filter): static
    {
        $this->filter = $filter;

        return $this;
    }

    /**
     * @return array<array-key, TValue>
     */
    public function items(): array
    {
        return $this->items->all();
    }

    /**
     * @return array<array>
     */
    public function transform(
        bool $transformValues = true,
        WrapExecutionType $wrapExecutionType = WrapExecutionType::Disabled,
    ): array {
        $transformer = new DataCollectionTransformer(
            $this->dataClass,
            $transformValues,
            $wrapExecutionType,
            $this->getPartialTrees(),
            $this->items,
            $this->through,
            $this->filter,
            $this->getWrap(),
        );

        return $transformer->transform();
    }

<<<<<<< HEAD
    /** @return \Illuminate\Support\Enumerable<array-key, TValue> */
=======
    public function all(): array
    {
        return $this->transform(TransformationType::withoutValueTransforming());
    }

    public function values(): static
    {
        $this->items = $this->items->values();

        return $this;
    }

    public function toArray(): array
    {
        return $this->transform(TransformationType::full());
    }

    public function toJson($options = 0): string
    {
        return json_encode($this->toArray(), $options);
    }

    public function jsonSerialize(): array
    {
        return $this->toArray();
    }

>>>>>>> a3a0e835
    public function toCollection(): Enumerable
    {
        return $this->items;
    }

    /**  @return \ArrayIterator<array-key, array> */
    public function getIterator(): ArrayIterator
    {
        return new ArrayIterator($this->transform(
            transformValues: false,
        ));
    }

    public function count(): int
    {
        return count($this->items);
    }

    /**
     * @param array-key $offset
     *
     * @return bool
     */
    public function offsetExists($offset): bool
    {
        if (! $this->items instanceof ArrayAccess) {
            throw InvalidDataCollectionOperation::create();
        }

        return $this->items->offsetExists($offset);
    }

    /**
     * @param array-key $offset
     *
     * @return TValue
     */
    public function offsetGet($offset): mixed
    {
        if (! $this->items instanceof ArrayAccess) {
            throw InvalidDataCollectionOperation::create();
        }

        return $this->items->offsetGet($offset);
    }

    /**
     * @param array-key|null $offset
     * @param TValue $value
     *
     * @return void
     */
    public function offsetSet($offset, $value): void
    {
        if (! $this->items instanceof ArrayAccess) {
            throw InvalidDataCollectionOperation::create();
        }

        $value = $value instanceof DataObject
            ? $value
            : $this->dataClass::from($value);

        $this->items->offsetSet($offset, $value);
    }

    /**
     * @param array-key $offset
     *
     * @return void
     */
    public function offsetUnset($offset): void
    {
        if (! $this->items instanceof ArrayAccess) {
            throw InvalidDataCollectionOperation::create();
        }

        $this->items->offsetUnset($offset);
    }

    public static function castUsing(array $arguments)
    {
        if (count($arguments) !== 1) {
            throw CannotCastData::dataCollectionTypeRequired();
        }

        return new DataCollectionEloquentCast(current($arguments));
    }
}<|MERGE_RESOLUTION|>--- conflicted
+++ resolved
@@ -119,14 +119,6 @@
         return $transformer->transform();
     }
 
-<<<<<<< HEAD
-    /** @return \Illuminate\Support\Enumerable<array-key, TValue> */
-=======
-    public function all(): array
-    {
-        return $this->transform(TransformationType::withoutValueTransforming());
-    }
-
     public function values(): static
     {
         $this->items = $this->items->values();
@@ -134,22 +126,6 @@
         return $this;
     }
 
-    public function toArray(): array
-    {
-        return $this->transform(TransformationType::full());
-    }
-
-    public function toJson($options = 0): string
-    {
-        return json_encode($this->toArray(), $options);
-    }
-
-    public function jsonSerialize(): array
-    {
-        return $this->toArray();
-    }
-
->>>>>>> a3a0e835
     public function toCollection(): Enumerable
     {
         return $this->items;
